--- conflicted
+++ resolved
@@ -77,7 +77,6 @@
     }
 
     @Test
-<<<<<<< HEAD
     public void testCallNextTracer() {
         MockTracer tracer = new MockTracer();
 
@@ -112,8 +111,6 @@
 
     @Test
     // Requires a mysql database running on localhost.
-=======
->>>>>>> eef4ef9c
     public void testDecorations() {
         MockTracer tracer = new MockTracer();
         dbi.setTimingCollector(new OpenTracingCollector(tracer, new OpenTracingCollector
